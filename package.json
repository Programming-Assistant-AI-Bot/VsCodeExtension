--- conflicted
+++ resolved
@@ -34,17 +34,16 @@
         "title": "Perl: Index Codebase"
       },
       {
-<<<<<<< HEAD
         "command": "perlcodegeneration.showSuggestions",
         "title": "Perl: Show Suggestions"
-=======
+      },
+      {
         "command": "perlcodegeneration.debugModuleNames",
         "title": "Perl: debugName"
       },
       {
         "command": "perlcodegeneration.getImports",
         "title": "Perl: debugImports"
->>>>>>> 571a6a75
       }
     ],
     "configuration": {
